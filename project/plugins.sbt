--- conflicted
+++ resolved
@@ -21,13 +21,8 @@
 
 addSbtPlugin("org.xerial.sbt" % "sbt-sonatype" % "2.6")
 
-<<<<<<< HEAD
-addSbtPlugin("com.jsuereth" % "sbt-pgp" % "1.1.2")
+
+addSbtPlugin("com.jsuereth" % "sbt-pgp" % "2.0.1")
 addSbtPlugin("ch.epfl.scala" % "sbt-scalafix" % "0.9.11")
-addSbtPlugin("org.scalameta" % "sbt-mdoc" % "1.3.2" )
-=======
-addSbtPlugin("com.jsuereth" % "sbt-pgp" % "2.0.1")
-addSbtPlugin("ch.epfl.scala" % "sbt-scalafix" % "0.9.6")
 addSbtPlugin("org.scalameta" % "sbt-mdoc" % "1.3.6" )
->>>>>>> da59ceb4
 addSbtPlugin("com.eed3si9n" % "sbt-unidoc" % "0.4.2")