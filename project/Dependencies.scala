import sbt._

object Dependencies {

  val scala_major = 2.12

  val scala_minor = 8

  val scala = s"$scala_major.$scala_minor"

  //val crossScala = Seq("2.11.8", "2.12.4")

  val platform: String = {
    // Determine platform name using code similar to javacpp
    // com.googlecode.javacpp.Loader.java line 60-84
    val jvmName = System.getProperty("java.vm.name").toLowerCase
    var osName  = System.getProperty("os.name").toLowerCase
    var osArch  = System.getProperty("os.arch").toLowerCase
    if (jvmName.startsWith("dalvik") && osName.startsWith("linux")) {
      osName = "android"
    } else if (jvmName.startsWith("robovm") && osName.startsWith("darwin")) {
      osName = "ios"
      osArch = "arm"
    } else if (osName.startsWith("mac os x")) {
      osName = "macosx"
    } else {
      val spaceIndex = osName.indexOf(' ')
      if (spaceIndex > 0) {
        osName = osName.substring(0, spaceIndex)
      }
    }
    if (osArch.equals("i386") || osArch.equals("i486") || osArch.equals("i586") || osArch
          .equals("i686")) {
      osArch = "x86"
    } else if (osArch.equals("amd64") || osArch.equals("x86-64") || osArch
                 .equals("x64")) {
      osArch = "x86_64"
    } else if (osArch.startsWith("arm")) {
      osArch = "arm"
    }
    val platformName = osName + "-" + osArch
    println("platform: " + platformName)
    platformName
  }

  val tfscala_version = "0.4.2-SNAPSHOT"

  private def process_flag(s: String) =
    if (s.toLowerCase == "true" || s == "1") true else false

  //Set to true if, building with Nvidia GPU support.
  val gpuFlag: Boolean = process_flag(
    Option(System.getProperty("gpu")).getOrElse("false")
  )

  //Set to false if using self compiled tensorflow library
  val packagedTFFlag: Boolean = process_flag(
    Option(System.getProperty("packagedTF")).getOrElse("false")
  )

  if(packagedTFFlag) println("Using system compiled TF binaries (should be in LD_LIBRARY_PATH).")
  else println("Using pre-compiled TF binaries.")

  val tensorflow_classifier: String = {
    val platform_splits = platform.split("-")
    val (os, arch)      = (platform_splits.head, platform_splits.last)

    val tf_c =
      if (os.contains("macosx")) "darwin-cpu-" + arch
      else if (os.contains("linux")) {
        if (gpuFlag) "linux-gpu-" + arch else "linux-cpu-" + arch
      } else ""
    println("Tensorflow-Scala Classifier: " + tf_c)
    tf_c
  }

  val baseDependencies = Seq(
    "com.typesafe"           % "config"             % "1.4.0" % "compile",
    "com.github.tototoshi"   %% "scala-csv"         % "1.3.6" % "compile",
    "org.scalaz"             %% "scalaz-core"       % "7.2.30",
    "org.scalaz"             %% "scalaz-core"       % "7.2.30",
    "com.github.scopt"       %% "scopt"             % "3.7.1",
    "javax.ws.rs"            % "javax.ws.rs-api"    % "2.1.1",
    "org.json4s"             %% "json4s-jackson"    % "3.6.7",
    "ws.unfiltered"          %% "unfiltered-filter" % "0.9.1",
    "ws.unfiltered"          %% "unfiltered-jetty"  % "0.9.1",
    "org.apache.commons"     % "commons-math3"      % "3.6.1",
    "commons-io"             % "commons-io"         % "2.6",
    "com.github.nscala-time" %% "nscala-time"       % "2.22.0",
    "jline"                  % "jline"              % "2.14.6"
  )

  val testSuiteDependencies = Seq(
    "junit"         % "junit"      % "4.12"  % "test",
    "org.scalatest" %% "scalatest" % "3.0.8" % "test"
  )

  val excludeSlf4jBindings = Seq(
    ExclusionRule(organization = "org.slf4j", name = "slf4j-jdk14"),
    ExclusionRule(organization = "ch.qos.logback", name = "logback-classic"),
    ExclusionRule(organization = "ch.qos.logback", name = "logback-core")
  )

  val apacheSparkDependency = Seq(
    "javax.servlet"                % "javax.servlet-api"     % "4.0.1" % "test",
    "org.apache.spark"             %% "spark-core"           % "2.4.4",
    "org.apache.spark"             %% "spark-mllib"          % "2.4.4",
    "com.fasterxml.jackson.core"   % "jackson-databind"      % "2.10.2",
    "com.fasterxml.jackson.module" %% "jackson-module-scala" % "2.10.2"
  ).map(
    _.withExclusions(
      Vector(
        "org.slf4j"    % "jul-to-slf4j",
        "org.slf4j"    % "jcl-over-slf4j",
        "log4j"        % "log4j",
        "org.scalanlp" %% "breeze",
        "javax.ws.rs"  %% "javax.ws.rs-api"
      )
    )
  )

  val loggingDependency = Seq("log4j" % "log4j" % "1.2.17")

  val linearAlgebraDependencies = Seq(
    "org.typelevel"                              %% "spire" % "0.16.2",
    "org.scalanlp"                               %% "breeze" % "1.0" % "compile",
    "org.scalanlp"                               %% "breeze-natives" % "1.0" % "compile"
  ).map(_.withExclusions(Vector("org.spire-math" %% "spire")))

  val chartsDependencies = Seq(
    "com.github.wookietreiber" %% "scala-chart" % "0.5.1" % "compile",
    "org.jzy3d"                % "jzy3d-api"    % "1.0.2" % "compile",
    "com.cibo"                 %% "evilplot"    % "0.7.0"
  )

  val ammoniteDeps = Seq(
    "com.lihaoyi" %% "ammonite-repl" % "2.0.4" cross CrossVersion.full,
    "com.lihaoyi" %% "ammonite-sshd" % "2.0.4" cross CrossVersion.full
  )

  val commons_io = Seq("commons-io" % "commons-io" % "2.6")

  val openMLDependency = Seq("org.openml" % "apiconnector" % "1.0.11")

  val tinkerpopDependency = Seq(
    "com.tinkerpop.gremlin" % "gremlin-java" % "2.6.0" % "compile",
    "com.tinkerpop"         % "frames"       % "2.6.0" % "compile"
  )

  val rejinDependency = Seq(
    "org.renjin" % "renjin-script-engine" % "0.9.2726"
  )

  val rPackages = Seq(
    "org.renjin.cran" % "plyr"    % "1.8.4-b107",
    "org.renjin.cran" % "abc"     % "2.1-b295",
    "org.renjin.cran" % "ggplot2" % "3.2.0-b8"
  )

  val dynaServeDependencies = Seq(
    "com.typesafe.akka" %% "akka-actor"           % "2.6.1",
    "com.typesafe.akka" %% "akka-stream"          % "2.6.1",
    "com.typesafe.akka" %% "akka-testkit"         % "2.6.1",
    "com.typesafe.akka" %% "akka-http"            % "10.1.11",
    "com.typesafe.akka" %% "akka-http-spray-json" % "10.1.11",
    "com.typesafe.akka" %% "akka-http-testkit"    % "10.1.11"
  )

  val imageDependencies = Seq(
    "com.sksamuel.scrimage" %% "scrimage-core"     % "2.1.8",
    "com.sksamuel.scrimage" %% "scrimage-io-extra" % "2.1.8",
    "com.sksamuel.scrimage" %% "scrimage-filters"  % "2.1.8"
  )

  val dataFormatDependencies = Seq(
    "com.diffplug.matsim" % "matfilerw" % "3.1.1"
  )

  val tf_artifacts = if (packagedTFFlag) {
    Seq(
      "org.platanios"                             %% "tensorflow" % tfscala_version,
      "org.platanios"                             %% "tensorflow-data" % tfscala_version
    ).map(_.withExclusions(Vector("org.typelevel" %% "spire")))
  } else {
    Seq(
      "org.platanios"                             %% "tensorflow" % tfscala_version classifier tensorflow_classifier,
      "org.platanios"                             %% "tensorflow-data" % tfscala_version
    ).map(_.withExclusions(Vector("org.typelevel" %% "spire")))
  }

  val tensorflowDependency = tf_artifacts ++ testSuiteDependencies

  val scalaStan = Seq(
    "com.cibo" %% "scalastan" % "0.9.0"
  )

  val coursier_deps = Seq(
<<<<<<< HEAD
    "io.get-coursier" %% "coursier" % "2.0.0-RC6-6",
    "io.get-coursier" % "interface" % "0.0.21"
=======
    "io.get-coursier" %% "coursier" % "2.0.0-RC6-11",
    "io.get-coursier" % "interface" % "0.0.16"
>>>>>>> 3d74d217
  )

  val almond = Seq(
    "sh.almond"                  %% "scala-interpreter" % "0.9.1" cross CrossVersion.full,
    "sh.almond"                  %% "scala-kernel-api"  % "0.9.1" cross CrossVersion.full,
    "sh.almond"                  %% "kernel"            % "0.9.1",
    "com.github.alexarchambault" %% "case-app"          % "2.0.0-M16+4-984213d7-SNAPSHOT"
  )

  val pipesDependencies = (
    linearAlgebraDependencies ++
      apacheSparkDependency ++
      loggingDependency ++
      testSuiteDependencies
  ).map(
    _.excludeAll(excludeSlf4jBindings: _*)
  )

  val coreDependencies = (
    linearAlgebraDependencies ++
      baseDependencies ++
      loggingDependency ++
      apacheSparkDependency ++
      chartsDependencies ++
      tinkerpopDependency ++
      openMLDependency ++
      rejinDependency ++
      rPackages ++
      imageDependencies ++
      dataFormatDependencies ++
      ammoniteDeps ++
      scalaStan ++
      testSuiteDependencies
  ).map(
    _.excludeAll(excludeSlf4jBindings: _*)
  )

  val replDependencies = baseDependencies ++ ammoniteDeps ++ commons_io ++ coursier_deps ++ testSuiteDependencies

  val notebookDepencencies =
    ammoniteDeps ++
      almond ++
      loggingDependency ++
      Seq(
        "org.slf4j" % "slf4j-api"     % "2.0.0-alpha1",
        "org.slf4j" % "slf4j-log4j12" % "2.0.0-alpha1"
      )
}<|MERGE_RESOLUTION|>--- conflicted
+++ resolved
@@ -195,13 +195,8 @@
   )
 
   val coursier_deps = Seq(
-<<<<<<< HEAD
-    "io.get-coursier" %% "coursier" % "2.0.0-RC6-6",
+    "io.get-coursier" %% "coursier" % "2.0.0-RC6-11",
     "io.get-coursier" % "interface" % "0.0.21"
-=======
-    "io.get-coursier" %% "coursier" % "2.0.0-RC6-11",
-    "io.get-coursier" % "interface" % "0.0.16"
->>>>>>> 3d74d217
   )
 
   val almond = Seq(
