import sbt._

object Dependencies {

  val scala_major = 2.12

  val scala_minor = 8

  val scala = s"$scala_major.$scala_minor"

  //val crossScala = Seq("2.11.8", "2.12.4")

  val platform: String = {
    // Determine platform name using code similar to javacpp
    // com.googlecode.javacpp.Loader.java line 60-84
    val jvmName = System.getProperty("java.vm.name").toLowerCase
    var osName  = System.getProperty("os.name").toLowerCase
    var osArch  = System.getProperty("os.arch").toLowerCase
    if (jvmName.startsWith("dalvik") && osName.startsWith("linux")) {
      osName = "android"
    } else if (jvmName.startsWith("robovm") && osName.startsWith("darwin")) {
      osName = "ios"
      osArch = "arm"
    } else if (osName.startsWith("mac os x")) {
      osName = "macosx"
    } else {
      val spaceIndex = osName.indexOf(' ')
      if (spaceIndex > 0) {
        osName = osName.substring(0, spaceIndex)
      }
    }
    if (osArch.equals("i386") || osArch.equals("i486") || osArch.equals("i586") || osArch
          .equals("i686")) {
      osArch = "x86"
    } else if (osArch.equals("amd64") || osArch.equals("x86-64") || osArch
                 .equals("x64")) {
      osArch = "x86_64"
    } else if (osArch.startsWith("arm")) {
      osArch = "arm"
    }
    val platformName = osName + "-" + osArch
    println("platform: " + platformName)
    platformName
  }

  val tfscala_version = "0.4.2-SNAPSHOT"

  private def process_flag(s: String) =
    if (s.toLowerCase == "true" || s == "1") true else false

  //Set to true if, building with Nvidia GPU support.
  val gpuFlag: Boolean = process_flag(
    Option(System.getProperty("gpu")).getOrElse("false")
  )

  //Set to false if using self compiled tensorflow library
  val packagedTFFlag: Boolean = process_flag(
    Option(System.getProperty("packagedTF")).getOrElse("false")
  )

  if(packagedTFFlag) println("Using system compiled TF binaries (should be in LD_LIBRARY_PATH).")
  else println("Using pre-compiled TF binaries.")

  val tensorflow_classifier: String = {
    val platform_splits = platform.split("-")
    val (os, arch)      = (platform_splits.head, platform_splits.last)

    val tf_c =
      if (os.contains("macosx")) "darwin-cpu-" + arch
      else if (os.contains("linux")) {
        if (gpuFlag) "linux-gpu-" + arch else "linux-cpu-" + arch
      } else ""
    println("Tensorflow-Scala Classifier: " + tf_c)
    tf_c
  }

  val baseDependencies = Seq(
    "com.typesafe"           % "config"             % "1.3.4" % "compile",
    "com.github.tototoshi"   %% "scala-csv"         % "1.3.6" % "compile",
    "org.scalaz"             %% "scalaz-core"       % "7.2.28",
    "org.scalaz"             %% "scalaz-core"       % "7.2.28",
    "com.github.scopt"       %% "scopt"             % "3.5.0",
    "javax.ws.rs"            % "javax.ws.rs-api"    % "2.0-m10",
    "org.json4s"             %% "json4s-jackson"    % "3.6.7",
    "ws.unfiltered"          %% "unfiltered-filter" % "0.9.1",
    "ws.unfiltered"          %% "unfiltered-jetty"  % "0.9.1",
    "org.apache.commons"     % "commons-math3"      % "3.6.1",
    "commons-io"             % "commons-io"         % "2.6",
    "com.github.nscala-time" %% "nscala-time"       % "2.22.0",
    "jline"                  % "jline"              % "2.14.6"
  )

  val testSuiteDependencies = Seq(
    "junit"         % "junit"      % "4.11"  % "test",
    "org.scalatest" %% "scalatest" % "3.0.1" % "test"
  )

  val excludeSlf4jBindings = Seq(
    ExclusionRule(organization = "org.slf4j", name = "slf4j-jdk14"),
    ExclusionRule(organization = "ch.qos.logback", name = "logback-classic"),
    ExclusionRule(organization = "ch.qos.logback", name = "logback-core")
  )

  val apacheSparkDependency = Seq(
    "javax.servlet"                % "javax.servlet-api"     % "3.1.0" % "test",
<<<<<<< HEAD
    "org.apache.spark"             %% "spark-core"           % "2.4.4",
    "org.apache.spark"             %% "spark-mllib"          % "2.4.4",
    "com.fasterxml.jackson.core"   % "jackson-databind"      % "2.9.10",
=======
    "org.apache.spark"             %% "spark-core"           % "2.4.3",
    "org.apache.spark"             %% "spark-mllib"          % "2.4.3",
    "com.fasterxml.jackson.core"   % "jackson-databind"      % "2.10.0",
>>>>>>> bb472b57
    "com.fasterxml.jackson.module" %% "jackson-module-scala" % "2.9.10"
  ).map(
    _.withExclusions(
      Vector(
        "org.slf4j"    % "jul-to-slf4j",
        "org.slf4j"    % "jcl-over-slf4j",
        "log4j"        % "log4j",
        "org.scalanlp" %% "breeze",
        "javax.ws.rs"  %% "javax.ws.rs-api"
      )
    )
  )

  val loggingDependency = Seq("log4j" % "log4j" % "1.2.17")

  val linearAlgebraDependencies = Seq(
    "org.typelevel"                              %% "spire" % "0.14.1",
    "org.scalanlp"                               %% "breeze" % "1.0" % "compile",
    "org.scalanlp"                               %% "breeze-natives" % "1.0" % "compile"
  ).map(_.withExclusions(Vector("org.spire-math" %% "spire")))

  val chartsDependencies = Seq(
    "com.github.wookietreiber" %% "scala-chart" % "0.5.1" % "compile",
    "org.jzy3d"                % "jzy3d-api"    % "1.0.2" % "compile",
    "com.cibo"                 %% "evilplot"    % "0.7.0"
  )

  val ammoniteDeps = Seq(
    "com.lihaoyi" %% "ammonite-repl" % "1.6.9-15-6720d42" cross CrossVersion.full,
    "com.lihaoyi" %% "ammonite-sshd" % "1.6.9-15-6720d42" cross CrossVersion.full
  )

  val commons_io = Seq("commons-io" % "commons-io" % "2.6")

  val openMLDependency = Seq("org.openml" % "apiconnector" % "1.0.11")

  val tinkerpopDependency = Seq(
    "com.tinkerpop.gremlin" % "gremlin-java" % "2.6.0" % "compile",
    "com.tinkerpop"         % "frames"       % "2.5.0" % "compile"
  )

  val rejinDependency = Seq(
    "org.renjin" % "renjin-script-engine" % "0.9.2726"
  )

  val rPackages = Seq(
    "org.renjin.cran" % "plyr"    % "1.8.4-b107",
    "org.renjin.cran" % "abc"     % "2.1-b295",
    "org.renjin.cran" % "ggplot2" % "3.2.0-b8"
  )

  val dynaServeDependencies = Seq(
    "com.typesafe.akka" %% "akka-actor"           % "2.5.16",
    "com.typesafe.akka" %% "akka-stream"          % "2.5.16",
    "com.typesafe.akka" %% "akka-testkit"         % "2.5.16",
    "com.typesafe.akka" %% "akka-http"            % "10.0.9",
    "com.typesafe.akka" %% "akka-http-spray-json" % "10.0.9",
    "com.typesafe.akka" %% "akka-http-testkit"    % "10.0.9"
  )

  val imageDependencies = Seq(
    "com.sksamuel.scrimage" %% "scrimage-core"     % "2.1.8",
    "com.sksamuel.scrimage" %% "scrimage-io-extra" % "2.1.8",
    "com.sksamuel.scrimage" %% "scrimage-filters"  % "2.1.8"
  )

  val dataFormatDependencies = Seq(
    "com.diffplug.matsim" % "matfilerw" % "3.1.1"
  )

  val tf_artifacts = if (packagedTFFlag) {
    Seq(
      "org.platanios"                             %% "tensorflow" % tfscala_version,
      "org.platanios"                             %% "tensorflow-data" % tfscala_version
    ).map(_.withExclusions(Vector("org.typelevel" %% "spire")))
  } else {
    Seq(
      "org.platanios"                             %% "tensorflow" % tfscala_version classifier tensorflow_classifier,
      "org.platanios"                             %% "tensorflow-data" % tfscala_version
    ).map(_.withExclusions(Vector("org.typelevel" %% "spire")))
  }

  val tensorflowDependency = tf_artifacts ++ testSuiteDependencies

  val scalaStan = Seq(
    "com.cibo" %% "scalastan" % "0.9.0"
  )

  val coursier_deps = Seq(
    "io.get-coursier" %% "coursier" % "2.0.0-RC2-6",
    "io.get-coursier" % "interface" % "0.0.10"
  )

  val almond = Seq(
    "sh.almond"                  %% "scala-interpreter" % "0.8.1" cross CrossVersion.full,
    "sh.almond"                  %% "scala-kernel-api"  % "0.8.1" cross CrossVersion.full,
    "sh.almond"                  %% "kernel"            % "0.8.1",
    "com.github.alexarchambault" %% "case-app"          % "2.0.0-M9"
  )

  val pipesDependencies = (
    linearAlgebraDependencies ++
      apacheSparkDependency ++
      loggingDependency ++
      testSuiteDependencies
  ).map(
    _.excludeAll(excludeSlf4jBindings: _*)
  )

  val coreDependencies = (
    linearAlgebraDependencies ++
      baseDependencies ++
      loggingDependency ++
      apacheSparkDependency ++
      chartsDependencies ++
      tinkerpopDependency ++
      openMLDependency ++
      rejinDependency ++
      rPackages ++
      imageDependencies ++
      dataFormatDependencies ++
      ammoniteDeps ++
      scalaStan ++
      testSuiteDependencies
  ).map(
    _.excludeAll(excludeSlf4jBindings: _*)
  )

  val replDependencies = baseDependencies ++ ammoniteDeps ++ commons_io ++ coursier_deps ++ testSuiteDependencies

  val notebookDepencencies =
    ammoniteDeps ++
      almond ++
      loggingDependency ++
      Seq(
        "org.slf4j" % "slf4j-api"     % "1.8.0-beta4",
        "org.slf4j" % "slf4j-log4j12" % "1.8.0-beta4"
      )
}<|MERGE_RESOLUTION|>--- conflicted
+++ resolved
@@ -103,15 +103,9 @@
 
   val apacheSparkDependency = Seq(
     "javax.servlet"                % "javax.servlet-api"     % "3.1.0" % "test",
-<<<<<<< HEAD
-    "org.apache.spark"             %% "spark-core"           % "2.4.4",
-    "org.apache.spark"             %% "spark-mllib"          % "2.4.4",
-    "com.fasterxml.jackson.core"   % "jackson-databind"      % "2.9.10",
-=======
     "org.apache.spark"             %% "spark-core"           % "2.4.3",
     "org.apache.spark"             %% "spark-mllib"          % "2.4.3",
     "com.fasterxml.jackson.core"   % "jackson-databind"      % "2.10.0",
->>>>>>> bb472b57
     "com.fasterxml.jackson.module" %% "jackson-module-scala" % "2.9.10"
   ).map(
     _.withExclusions(
