import sbt._

object Dependencies {

  val scala_major = 2.12

  val scala_minor = 8

  val scala = s"$scala_major.$scala_minor"

  //val crossScala = Seq("2.11.8", "2.12.4")

  val platform: String = {
    // Determine platform name using code similar to javacpp
    // com.googlecode.javacpp.Loader.java line 60-84
    val jvmName = System.getProperty("java.vm.name").toLowerCase
    var osName = System.getProperty("os.name").toLowerCase
    var osArch = System.getProperty("os.arch").toLowerCase
    if (jvmName.startsWith("dalvik") && osName.startsWith("linux")) {
      osName = "android"
    } else if (jvmName.startsWith("robovm") && osName.startsWith("darwin")) {
      osName = "ios"
      osArch = "arm"
    } else if (osName.startsWith("mac os x")) {
      osName = "macosx"
    } else {
      val spaceIndex = osName.indexOf(' ')
      if (spaceIndex > 0) {
        osName = osName.substring(0, spaceIndex)
      }
    }
    if (osArch.equals("i386") || osArch.equals("i486") || osArch.equals("i586") || osArch.equals("i686")) {
      osArch = "x86"
    } else if (osArch.equals("amd64") || osArch.equals("x86-64") || osArch.equals("x64")) {
      osArch = "x86_64"
    } else if (osArch.startsWith("arm")) {
      osArch = "arm"
    }
    val platformName = osName + "-" + osArch
    println("platform: " + platformName)
    platformName
  }

  val tfscala_version = "0.4.2-SNAPSHOT"

  private def process_flag(s: String) = if(s.toLowerCase == "true" || s == "1") true else false
  
  //Set to true if, building with Nvidia GPU support.
  val gpuFlag: Boolean = process_flag(Option(System.getProperty("gpu")).getOrElse("false"))

  //Set to false if using self compiled tensorflow library
  val packagedTFFlag: Boolean = true

  val tensorflow_classifier: String = {
    val platform_splits = platform.split("-")
    val (os, arch) = (platform_splits.head, platform_splits.last)

    val tf_c =
      if (os.contains("macosx")) "darwin-cpu-"+arch
      else if(os.contains("linux")) {
        if(gpuFlag) "linux-gpu-"+arch else "linux-cpu-"+arch
      } else ""
    println("Tensorflow-Scala Classifier: "+tf_c)
    tf_c
  }

  val baseDependencies = Seq(
    "com.typesafe" % "config" % "1.2.1" % "compile",
    "junit" % "junit" % "4.11",
    "com.github.tototoshi" %% "scala-csv" % "1.3.6" % "compile",
    "org.scala-lang" % "jline" % "2.11.0-M3" % "compile",
    "org.scalaforge" % "scalax" % "0.1" % "compile",
<<<<<<< HEAD
    "org.scalaz" %% "scalaz-core" % "7.2.28",
    "org.scala-graph" %% "graph-core" % "1.12.5",
=======
    "org.scalaz" %% "scalaz-core" % "7.2.7",
    "org.scala-graph" %% "graph-core" % "1.13.0",
>>>>>>> 406deb34
    "org.scalatest" %% "scalatest" % "3.0.1" % "test",
    "com.github.scopt" %% "scopt" % "3.5.0",
    "org.scalameta" %% "scalameta" % "2.1.8",
    "javax.ws.rs" % "javax.ws.rs-api" % "2.0-m10",
    "org.json4s" %% "json4s-jackson" % "3.6.5",
    "ws.unfiltered" %% "unfiltered-filter" % "0.9.1",
    "ws.unfiltered" %% "unfiltered-jetty" % "0.9.1",
    "org.apache.commons" % "commons-math3" % "3.6.1",
    "commons-io" % "commons-io" % "2.6",
    "com.github.nscala-time" %% "nscala-time" % "2.22.0",
    "jline" % "jline" % "2.13"
  )

  val apacheSparkDependency = Seq(
    "javax.servlet" % "javax.servlet-api" % "3.1.0" % "test",
    "org.apache.spark" %% "spark-core" % "2.4.3",
    "org.apache.spark" %% "spark-mllib" % "2.4.3",
    "com.fasterxml.jackson.core" % "jackson-databind" % "2.9.9.3",
    "com.fasterxml.jackson.module" %% "jackson-module-scala" % "2.9.9")
    .map(_.withExclusions(
      Vector(
        //"org.slf4j" % "slf4j-log4j12", 
        "org.slf4j" % "jul-to-slf4j",
        "org.slf4j" % "jcl-over-slf4j",
        "log4j" % "log4j",
        "org.scalanlp" %% "breeze", 
        "javax.ws.rs" %% "javax.ws.rs-api"))
    )
    

  val loggingDependency = Seq("log4j" % "log4j" % "1.2.17")

  val linearAlgebraDependencies = Seq(
    "org.typelevel" %% "spire" % "0.14.1",
    "org.scalanlp" %% "breeze" % "1.0" % "compile",
    "org.scalanlp" %% "breeze-natives" % "1.0" % "compile"
  ).map(_.withExclusions(Vector("org.spire-math" %% "spire")))

  val chartsDependencies = Seq(
    "com.github.wookietreiber" %% "scala-chart" % "0.5.1" % "compile",
    "org.jzy3d" % "jzy3d-api" % "1.0.2" % "compile",
    "com.cibo" %% "evilplot" % "0.7.0" 
  )

  val replDependency = Seq(
    "com.lihaoyi" %% "ammonite-repl" % "1.6.9-15-6720d42" cross CrossVersion.full,
    "com.lihaoyi" %% "ammonite-sshd" % "1.6.9-15-6720d42" cross CrossVersion.full
  )

  val commons_io = Seq("commons-io" % "commons-io" % "2.6")

  val openMLDependency = Seq("org.openml" % "apiconnector" % "1.0.11")

  val tinkerpopDependency = Seq(
    "com.tinkerpop.gremlin" % "gremlin-java" % "2.6.0" % "compile",
    "com.tinkerpop" % "frames" % "2.5.0" % "compile"
  )

  val rejinDependency = Seq(
    "org.renjin" % "renjin-script-engine" % "0.9.2726"
  )

  val rPackages = Seq(
    "org.renjin.cran" % "plyr" % "1.8.4-b107",
    "org.renjin.cran" % "abc" % "2.1-b295",
    "org.renjin.cran" % "ggplot2" % "3.2.0-b8"
  )

  val dynaServeDependencies = Seq(
    "com.typesafe.akka" %% "akka-actor" % "2.5.16",
    "com.typesafe.akka" %% "akka-stream" % "2.5.16",
    "com.typesafe.akka" %% "akka-testkit" % "2.5.16",
    "com.typesafe.akka" %% "akka-http" % "10.0.9",
    "com.typesafe.akka" %% "akka-http-spray-json" % "10.0.9",
    "com.typesafe.akka" %% "akka-http-testkit" % "10.0.9"
  )

  val imageDependencies = Seq(
    "com.sksamuel.scrimage" %% "scrimage-core" % "2.1.8",
    "com.sksamuel.scrimage" %% "scrimage-io-extra" % "2.1.8",
    "com.sksamuel.scrimage" %% "scrimage-filters" % "2.1.8"
  )

  val dataFormatDependencies = Seq(
    "com.diffplug.matsim" % "matfilerw" % "3.1.1"
  )

  val tensorflowDependency = Seq(
    "org.platanios" %% "tensorflow" % tfscala_version classifier tensorflow_classifier,
    "org.platanios" %% "tensorflow-data" % tfscala_version
  ).map(_.withExclusions(Vector("org.typelevel" %% "spire")))

  val scalaStan = Seq(
    "com.cibo" %% "scalastan" % "0.9.0"
  )

  val coursier_deps = Seq(
    "io.get-coursier" %% "coursier" % "2.0.0-RC2-6",
    "io.get-coursier" % "interface" % "0.0.12"
  )

  val almond = Seq(
    "sh.almond" %% "scala-interpreter" % "0.7.0" cross CrossVersion.full,
    "sh.almond" %% "scala-kernel-api" % "0.7.0" cross CrossVersion.full,
    "sh.almond" %% "kernel" % "0.7.0",
    "com.github.alexarchambault" %% "case-app" % "2.0.0-M9"
  )
}<|MERGE_RESOLUTION|>--- conflicted
+++ resolved
@@ -70,13 +70,10 @@
     "com.github.tototoshi" %% "scala-csv" % "1.3.6" % "compile",
     "org.scala-lang" % "jline" % "2.11.0-M3" % "compile",
     "org.scalaforge" % "scalax" % "0.1" % "compile",
-<<<<<<< HEAD
     "org.scalaz" %% "scalaz-core" % "7.2.28",
     "org.scala-graph" %% "graph-core" % "1.12.5",
-=======
-    "org.scalaz" %% "scalaz-core" % "7.2.7",
+    "org.scalaz" %% "scalaz-core" % "7.2.28",
     "org.scala-graph" %% "graph-core" % "1.13.0",
->>>>>>> 406deb34
     "org.scalatest" %% "scalatest" % "3.0.1" % "test",
     "com.github.scopt" %% "scopt" % "3.5.0",
     "org.scalameta" %% "scalameta" % "2.1.8",
