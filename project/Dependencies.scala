--- conflicted
+++ resolved
@@ -79,13 +79,8 @@
     "org.json4s" %% "json4s-jackson" % "3.6.5",
     "ws.unfiltered" %% "unfiltered-filter" % "0.9.1",
     "ws.unfiltered" %% "unfiltered-jetty" % "0.9.1",
-<<<<<<< HEAD
-    "org.apache.commons" % "commons-math3" % "3.4.1",
+    "org.apache.commons" % "commons-math3" % "3.6.1",
     "commons-io" % "commons-io" % "2.6",
-=======
-    "org.apache.commons" % "commons-math3" % "3.6.1",
-    "commons-io" % "commons-io" % "2.4",
->>>>>>> 5bdf753c
     "com.github.nscala-time" %% "nscala-time" % "2.22.0",
     "jline" % "jline" % "2.13"
   )
