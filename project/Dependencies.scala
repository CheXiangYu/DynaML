--- conflicted
+++ resolved
@@ -102,19 +102,11 @@
   )
 
   val apacheSparkDependency = Seq(
-<<<<<<< HEAD
     "javax.servlet"                % "javax.servlet-api"     % "4.0.1" % "test",
-    "org.apache.spark"             %% "spark-core"           % "2.4.3",
-    "org.apache.spark"             %% "spark-mllib"          % "2.4.3",
-    "com.fasterxml.jackson.core"   % "jackson-databind"      % "2.9.9.3",
-    "com.fasterxml.jackson.module" %% "jackson-module-scala" % "2.9.9"
-=======
-    "javax.servlet"                % "javax.servlet-api"     % "3.1.0" % "test",
     "org.apache.spark"             %% "spark-core"           % "2.4.4",
     "org.apache.spark"             %% "spark-mllib"          % "2.4.4",
     "com.fasterxml.jackson.core"   % "jackson-databind"      % "2.10.0",
     "com.fasterxml.jackson.module" %% "jackson-module-scala" % "2.10.0"
->>>>>>> 4f81c78b
   ).map(
     _.withExclusions(
       Vector(
